--- conflicted
+++ resolved
@@ -19,8 +19,4 @@
 
 hydra:  
   run:  
-<<<<<<< HEAD
-    dir: "/tmp/ppopov1/.useless_logs/hydra"
-=======
-    dir: "~/.useless_logs/hydra"
->>>>>>> f24de5fc
+    dir: "~/.useless_logs/hydra"